--- conflicted
+++ resolved
@@ -243,7 +243,6 @@
     end
 
     it "should do OP_CHECKSIG" do
-<<<<<<< HEAD
       @script.stack = ["bar", "foo"]
       verify_callback = proc{|pubkey,signature,type|
         pubkey   .should == "foo"
@@ -268,14 +267,14 @@
 
       pubkey    = ["04324c6ebdcf079db6c9209a6b715b955622561262cde13a8a1df8ae0ef030eaa1552e31f8be90c385e27883a9d82780283d19507d7fa2e1e71a1d11bc3a52caf3"].pack("H*")
       signature = ["304402202c2fb840b527326f9bbc7ce68c6c196a368a38864b5a47681352c4b2f416f7ed02205c4801cfa8aed205f26c7122ab5a5934fcf7a2f038fd130cdd8bcc56bdde0a00"].pack("H*")
-      signature_type = [1].pack("C")
+      hash_type = [1].pack("C")
       signature_data = ["20245059adb84acaf1aa942b5d8a586da7ba76f17ecb5de4e7543e1ce1b94bc3"].pack("H*")
 
-      @script.stack = [signature + signature_type, pubkey]
-      verify_callback = proc{|pub,sig,sig_type|
+      @script.stack = [signature + hash_type, pubkey]
+      verify_callback = proc{|pub,sig,hash_type|
         pub     .should == pubkey
         sig     .should == signature
-        sig_type.should == 1
+        hash_type.should == 1
 
         hash = signature_data
         Bitcoin.verify_signature( hash, sig, pub.unpack("H*")[0] )
@@ -283,37 +282,37 @@
       @script.op_checksig(verify_callback).should == [1]
 
 
-      @script.stack = [signature + signature_type, pubkey]
-      verify_callback = proc{|pub,sig,sig_type|
+      @script.stack = [signature + hash_type, pubkey]
+      verify_callback = proc{|pub,sig,hash_type|
         hash = "foo" + signature_data
         Bitcoin.verify_signature( hash, sig, pub.unpack("H*")[0] )
       }
       @script.op_checksig(verify_callback).should == [0]
 
-      @script.stack = [signature + signature_type, pubkey]
-      verify_callback = proc{|pub,sig,sig_type|
+      @script.stack = [signature + hash_type, pubkey]
+      verify_callback = proc{|pub,sig,hash_type|
         hash = signature_data
         Bitcoin.verify_signature( hash, "foo", pub.unpack("H*")[0] )
       }
       @script.op_checksig(verify_callback).should == [0]
 
-      @script.stack = [signature + signature_type, pubkey]
-      verify_callback = proc{|pub,sig,sig_type|
+      @script.stack = [signature + hash_type, pubkey]
+      verify_callback = proc{|pub,sig,hash_type|
         hash = signature_data
         Bitcoin.verify_signature( hash, sig, "foo" )
       }
       @script.op_checksig(verify_callback).should == [0]
-=======
-      k = Bitcoin::Key.new; k.generate
-      sig = (k.sign("foobar") + "\x01").unpack("H*")[0]
-      script = Bitcoin::Script.from_string("#{sig} #{k.pub} OP_CHECKSIG")
-      script.run do |pk, sig, hash_type|
-        k2 = Bitcoin::Key.new
-        k2.pub = pk.unpack("H*")[0]
-        k2.verify("foobar", sig)
-      end.should == true
+
+      # Bitcoin::Key API
+      key = Bitcoin::Key.new; key.generate
+      sig = (key.sign("foobar") + "\x01").unpack("H*")[0]
+      script = Bitcoin::Script.from_string("#{sig} #{key.pub} OP_CHECKSIG")
+      script.run{|pk, sig, hash_type|
+        k = Bitcoin::Key.new
+        k.pub = pk.unpack("H*")[0]
+        k.verify("foobar", sig)
+      }.should == true
       script.stack.should == []
->>>>>>> 6bd63dc0
     end
 
   end
