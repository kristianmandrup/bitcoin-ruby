*.gem
.bundle
Gemfile.lock
pkg/*
<<<<<<< HEAD
*.swp
=======
.rvmrc
*.DS_Store
>>>>>>> 41952af8
<|MERGE_RESOLUTION|>--- conflicted
+++ resolved
@@ -2,9 +2,6 @@
 .bundle
 Gemfile.lock
 pkg/*
-<<<<<<< HEAD
 *.swp
-=======
 .rvmrc
-*.DS_Store
->>>>>>> 41952af8
+*.DS_Store